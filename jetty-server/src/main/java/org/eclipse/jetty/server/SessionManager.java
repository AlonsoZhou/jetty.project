// ========================================================================
// Copyright (c) 1996-2009 Mort Bay Consulting Pty. Ltd.
// ------------------------------------------------------------------------
// All rights reserved. This program and the accompanying materials
// are made available under the terms of the Eclipse Public License v1.0
// and Apache License v2.0 which accompanies this distribution.
// The Eclipse Public License is available at 
// http://www.eclipse.org/legal/epl-v10.html
// The Apache License v2.0 is available at
// http://www.opensource.org/licenses/apache2.0.php
// You may elect to redistribute this code under either of these licenses. 
// ========================================================================

package org.eclipse.jetty.server;

import java.util.EventListener;
import java.util.Set;

import javax.servlet.SessionCookieConfig;
import javax.servlet.SessionTrackingMode;
import javax.servlet.http.Cookie;
import javax.servlet.http.HttpServletRequest;
import javax.servlet.http.HttpSession;

import org.eclipse.jetty.http.HttpCookie;
import org.eclipse.jetty.server.session.SessionHandler;
import org.eclipse.jetty.util.component.LifeCycle;

/* --------------------------------------------------------------------- */
/**
 * Session Manager.
 * The API required to manage sessions for a servlet context.
 *
 */

/* ------------------------------------------------------------ */
/**
 */
public interface SessionManager extends LifeCycle
{
    /* ------------------------------------------------------------ */
    /**
     * Session cookie name.
     * Defaults to <code>JSESSIONID</code>, but can be set with the
     * <code>org.eclipse.jetty.servlet.SessionCookie</code> context init parameter.
     */
    public final static String __SessionCookieProperty = "org.eclipse.jetty.servlet.SessionCookie";
    public final static String __DefaultSessionCookie = "JSESSIONID";


    /* ------------------------------------------------------------ */
    /**
     * Session id path parameter name.
     * Defaults to <code>jsessionid</code>, but can be set with the
     * <code>org.eclipse.jetty.servlet.SessionIdPathParameterName</code> context init parameter.
     * If set to null or "none" no URL rewriting will be done.
     */
    public final static String __SessionIdPathParameterNameProperty = "org.eclipse.jetty.servlet.SessionIdPathParameterName";
    public final static String __DefaultSessionIdPathParameterName = "jsessionid";
    public final static String __CheckRemoteSessionEncoding = "org.eclipse.jetty.servlet.CheckingRemoteSessionIdEncoding";


    /* ------------------------------------------------------------ */
    /**
     * Session Domain.
     * If this property is set as a ServletContext InitParam, then it is
     * used as the domain for session cookies. If it is not set, then
     * no domain is specified for the session cookie.
     */
    public final static String __SessionDomainProperty = "org.eclipse.jetty.servlet.SessionDomain";
    public final static String __DefaultSessionDomain = null;


    /* ------------------------------------------------------------ */
    /**
     * Session Path.
     * If this property is set as a ServletContext InitParam, then it is
     * used as the path for the session cookie.  If it is not set, then
     * the context path is used as the path for the cookie.
     */
    public final static String __SessionPathProperty = "org.eclipse.jetty.servlet.SessionPath";

    /* ------------------------------------------------------------ */
    /**
     * Session Max Age.
     * If this property is set as a ServletContext InitParam, then it is
     * used as the max age for the session cookie.  If it is not set, then
     * a max age of -1 is used.
     */
    public final static String __MaxAgeProperty = "org.eclipse.jetty.servlet.MaxAge";

    /* ------------------------------------------------------------ */
    /**
     * Returns the <code>HttpSession</code> with the given session id
     *
     * @param id the session id
     * @return the <code>HttpSession</code> with the corresponding id or null if no session with the given id exists
     */
    public HttpSession getHttpSession(String id);

    /* ------------------------------------------------------------ */
    /**
     * Creates a new <code>HttpSession</code>.
     *
     * @param request the HttpServletRequest containing the requested session id
     * @return the new <code>HttpSession</code>
     */
    public HttpSession newHttpSession(HttpServletRequest request);


    /* ------------------------------------------------------------ */
    /**
     * @return true if session cookies should be HTTP-only (Microsoft extension)
     * @see org.eclipse.jetty.http.HttpCookie#isHttpOnly()
     */
    public boolean getHttpOnly();

    /* ------------------------------------------------------------ */
    /**
     * @return the max period of inactivity, after which the session is invalidated, in seconds.
     * @see #setMaxInactiveInterval(int)
     */
    public int getMaxInactiveInterval();

    /* ------------------------------------------------------------ */
    /**
     * Sets the max period of inactivity, after which the session is invalidated, in seconds.
     *
     * @param seconds the max inactivity period, in seconds.
     * @see #getMaxInactiveInterval()
     */
    public void setMaxInactiveInterval(int seconds);

    /* ------------------------------------------------------------ */
    /**
     * Sets the {@link SessionHandler}.
     *
     * @param handler the <code>SessionHandler</code> object
     */
    public void setSessionHandler(SessionHandler handler);

    /* ------------------------------------------------------------ */
    /**
     * Adds an event listener for session-related events.
     *
     * @param listener the session event listener to add
     *                 Individual SessionManagers implementations may accept arbitrary listener types,
     *                 but they are expected to at least handle HttpSessionActivationListener,
     *                 HttpSessionAttributeListener, HttpSessionBindingListener and HttpSessionListener.
     * @see #removeEventListener(EventListener)
     */
    public void addEventListener(EventListener listener);

    /* ------------------------------------------------------------ */
    /**
     * Removes an event listener for for session-related events.
     *
     * @param listener the session event listener to remove
     * @see #addEventListener(EventListener)
     */
    public void removeEventListener(EventListener listener);

    /* ------------------------------------------------------------ */
    /**
     * Removes all event listeners for session-related events.
     *
     * @see #removeEventListener(EventListener)
     */
    public void clearEventListeners();

    /* ------------------------------------------------------------ */
    /**
     * Gets a Cookie for a session.
     *
     * @param session         the session to which the cookie should refer.
     * @param contextPath     the context to which the cookie should be linked.
     *                        The client will only send the cookie value when requesting resources under this path.
     * @param requestIsSecure whether the client is accessing the server over a secure protocol (i.e. HTTPS).
     * @return if this <code>SessionManager</code> uses cookies, then this method will return a new
     *         {@link Cookie cookie object} that should be set on the client in order to link future HTTP requests
     *         with the <code>session</code>. If cookies are not in use, this method returns <code>null</code>.
     */
    public HttpCookie getSessionCookie(HttpSession session, String contextPath, boolean requestIsSecure);

    /* ------------------------------------------------------------ */
    /**
     * @return the cross context session id manager.
     * @see #setSessionIdManager(SessionIdManager)
     */
    public SessionIdManager getSessionIdManager();

    /* ------------------------------------------------------------ */
    /**
<<<<<<< HEAD
=======
     * @return the cross context session id manager.
     * @deprecated use {@link #getSessionIdManager()}
     */
    @Deprecated
    public SessionIdManager getMetaManager();

    /* ------------------------------------------------------------ */
    /**
>>>>>>> c3e3eb0f
     * Sets the cross context session id manager
     *
     * @param idManager the cross context session id manager.
     * @see #getSessionIdManager()
     */
    public void setSessionIdManager(SessionIdManager idManager);

    /* ------------------------------------------------------------ */
    /**
     * @param session the session to test for validity
     * @return whether the given session is valid, that is, it has not been invalidated.
     */
    public boolean isValid(HttpSession session);

    /* ------------------------------------------------------------ */
    /**
     * @param session the session object
     * @return the unique id of the session within the cluster, extended with an optional node id.
     * @see #getClusterId(HttpSession)
     */
    public String getNodeId(HttpSession session);

    /* ------------------------------------------------------------ */
    /**
     * @param session the session object
     * @return the unique id of the session within the cluster (without a node id extension)
     * @see #getNodeId(HttpSession)
     */
    public String getClusterId(HttpSession session);

    /* ------------------------------------------------------------ */
    /**
     * Called by the {@link SessionHandler} when a session is first accessed by a request.
     *
     * @param session the session object
     * @param secure  whether the request is secure or not
     * @return the session cookie. If not null, this cookie should be set on the response to either migrate
     *         the session or to refresh a session cookie that may expire.
     * @see #complete(HttpSession)
     */
    public HttpCookie access(HttpSession session, boolean secure);

    /* ------------------------------------------------------------ */
    /**
     * Called by the {@link SessionHandler} when a session is last accessed by a request.
     *
     * @param session the session object
     * @see #access(HttpSession, boolean)
     */
    public void complete(HttpSession session);

    /**
     * Sets the session id URL path parameter name.
     *
     * @param parameterName the URL path parameter name for session id URL rewriting (null or "none" for no rewriting).
     * @see #getSessionIdPathParameterName()
     * @see #getSessionIdPathParameterNamePrefix()
     */
    public void setSessionIdPathParameterName(String parameterName);

    /**
     * @return the URL path parameter name for session id URL rewriting, by default "jsessionid".
     * @see #setSessionIdPathParameterName(String)
     */
    public String getSessionIdPathParameterName();

    /**
     * @return a formatted version of {@link #getSessionIdPathParameterName()}, by default
     *         ";" + sessionIdParameterName + "=", for easier lookup in URL strings.
     * @see #getSessionIdPathParameterName()
     */
    public String getSessionIdPathParameterNamePrefix();

    /**
     * @return whether the session management is handled via cookies.
     */
    public boolean isUsingCookies();
    
    /**
     * @return whether the session management is handled via URLs.
     */
    public boolean isUsingURLs();

    public Set<SessionTrackingMode> getDefaultSessionTrackingModes();

    public Set<SessionTrackingMode> getEffectiveSessionTrackingModes();

    public void setSessionTrackingModes(Set<SessionTrackingMode> sessionTrackingModes);

    public SessionCookieConfig getSessionCookieConfig();
    
    /**
     * @return True if absolute URLs are check for remoteness before being session encoded.
     */
    public boolean isCheckingRemoteSessionIdEncoding();
    
    /**
     * @param remote True if absolute URLs are check for remoteness before being session encoded.
     */
    public void setCheckingRemoteSessionIdEncoding(boolean remote);
}<|MERGE_RESOLUTION|>--- conflicted
+++ resolved
@@ -191,8 +191,6 @@
 
     /* ------------------------------------------------------------ */
     /**
-<<<<<<< HEAD
-=======
      * @return the cross context session id manager.
      * @deprecated use {@link #getSessionIdManager()}
      */
@@ -201,7 +199,6 @@
 
     /* ------------------------------------------------------------ */
     /**
->>>>>>> c3e3eb0f
      * Sets the cross context session id manager
      *
      * @param idManager the cross context session id manager.
