//
//  ========================================================================
//  Copyright (c) 1995-2016 Mort Bay Consulting Pty. Ltd.
//  ------------------------------------------------------------------------
//  All rights reserved. This program and the accompanying materials
//  are made available under the terms of the Eclipse Public License v1.0
//  and Apache License v2.0 which accompanies this distribution.
//
//      The Eclipse Public License is available at
//      http://www.eclipse.org/legal/epl-v10.html
//
//      The Apache License v2.0 is available at
//      http://www.opensource.org/licenses/apache2.0.php
//
//  You may elect to redistribute this code under either of these licenses.
//  ========================================================================
//

package org.eclipse.jetty.websocket.jsr356.annotations;

@Deprecated
public abstract class JsrCallable /* extends CallableMethod */
{
/*//    protected final Param[] params;
//    protected final Object[] args;
    protected int idxSession = -1;
    protected int idxConfig = -1;

    public JsrCallable(Class<?> pojo, Method method)
    {
//        super(pojo,method);

        Class<?> ptypes[] = method.getParameterTypes();
        Annotation pannos[][] = method.getParameterAnnotations();
        int len = ptypes.length;
//        params = new Param[len];
//        for (int i = 0; i < len; i++)
//        {
//            params[i] = new Param(i,ptypes[i],pannos[i]);
//        }
//
//        args = new Object[len];
    }

    *//**
     * Copy Constructor
     * @param copy the JsrCallable to copy from 
     *//*
    public JsrCallable(JsrCallable copy)
    {
//        this(copy.getPojo(),copy.getMethod());
        this.idxSession = copy.idxSession;
        this.idxConfig = copy.idxConfig;
//        System.arraycopy(copy.params,0,this.params,0,params.length);
//        System.arraycopy(copy.args,0,this.args,0,args.length);
    }

    protected void assertRoleRequired(int index, String description)
    {
        if (index < 0)
        {
            StringBuilder err = new StringBuilder();
            err.append("Unable to find parameter with role [");
            err.append(description).append("] in method: ");
//            err.append(ReflectUtils.toString(pojo,method));
            throw new InvalidSignatureException(err.toString());
        }
    }

    *//**
     * Search the list of parameters for first one matching the role specified.
     * 
     * @param role
     *            the role to look for
     * @return the index for the role specified (or -1 if not found)
     *//*
    protected int findIndexForRole(Role role)
    {
        Param param = findParamForRole(role);
        if (param != null)
        {
            return param.index;
        }
        return -1;
    }

    *//**
     * Find first param for specified role.
     * 
     * @param role
     *            the role specified
     * @return the param (or null if not found)
     *//*
    protected Param findParamForRole(Role role)
    {
//        for (Param param : params)
//        {
//            if (param.role == role)
//            {
//                return param;
//            }
//        }
        return null;
    }

    public Param[] getParams()
    {
//        return params;
        return null;
    }

    public void init(JsrSession session)
    {
        // Default for the session.
        // Session is an optional parameter (always)
//        idxSession = findIndexForRole(Param.Role.SESSION);
//        if (idxSession >= 0)
//        {
//            args[idxSession] = session;
//        }
//
//        // Optional EndpointConfig
//        idxConfig = findIndexForRole(Param.Role.ENDPOINT_CONFIG);
//        if (idxConfig >= 0)
//        {
//            args[idxConfig] = session.getEndpointConfig();
//        }
//
//        // Default for the path parameters
//        // PathParam's are optional parameters (always)
//        Map<String, String> pathParams = session.getPathParameters();
//        if ((pathParams != null) && (pathParams.size() > 0))
//        {
//            for (Param param : params)
//            {
//                if (param.role == Role.PATH_PARAM)
//                {
//                    int idx = param.index;
//                    String rawvalue = pathParams.get(param.getPathParamName());
//
//                    Decoder decoder = session.getDecoderFactory().getDecoderFor(param.type);
//                    if (decoder instanceof Decoder.Text<?>)
//                    {
//                        Decoder.Text<?> textDecoder = (Decoder.Text<?>)decoder;
//                        try
//                        {
//                            args[idx] = textDecoder.decode(rawvalue);
//                        }
//                        catch (DecodeException e)
//                        {
//                            session.notifyError(e);
//                        }
//                    }
//                    else
//                    {
//                        throw new InvalidWebSocketException("PathParam decoders must use Decoder.Text");
//                    }
//                }
//            }
//        }
    }

<<<<<<< HEAD
    public abstract void setDecoderClass(Class<? extends Decoder> decoderClass);*/
=======
    /**
     * The Type of Class a {@link Decoder} should be created to produce.
     * @param decodingType the type of class a Decoder should be created to produce
     */
    public abstract void setDecodingType(Class<?> decodingType);
>>>>>>> 3ea5c29e
}<|MERGE_RESOLUTION|>--- conflicted
+++ resolved
@@ -160,13 +160,9 @@
 //        }
     }
 
-<<<<<<< HEAD
-    public abstract void setDecoderClass(Class<? extends Decoder> decoderClass);*/
-=======
     /**
      * The Type of Class a {@link Decoder} should be created to produce.
      * @param decodingType the type of class a Decoder should be created to produce
      */
     public abstract void setDecodingType(Class<?> decodingType);
->>>>>>> 3ea5c29e
 }