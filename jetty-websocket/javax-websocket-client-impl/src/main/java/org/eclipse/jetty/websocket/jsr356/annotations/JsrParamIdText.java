//
//  ========================================================================
//  Copyright (c) 1995-2016 Mort Bay Consulting Pty. Ltd.
//  ------------------------------------------------------------------------
//  All rights reserved. This program and the accompanying materials
//  are made available under the terms of the Eclipse Public License v1.0
//  and Apache License v2.0 which accompanies this distribution.
//
//      The Eclipse Public License is available at
//      http://www.eclipse.org/legal/epl-v10.html
//
//      The Apache License v2.0 is available at
//      http://www.opensource.org/licenses/apache2.0.php
//
//  You may elect to redistribute this code under either of these licenses.
//  ========================================================================
//

package org.eclipse.jetty.websocket.jsr356.annotations;

import java.io.Reader;

import javax.websocket.OnMessage;

import org.eclipse.jetty.websocket.common.InvalidSignatureException;
import org.eclipse.jetty.websocket.jsr356.annotations.Param.Role;

/**
 * Param handling for static Text &#064;{@link javax.websocket.OnMessage} parameters
 */
@Deprecated
public class JsrParamIdText extends JsrParamIdOnMessage implements IJsrParamId
{
    public static final IJsrParamId INSTANCE = new JsrParamIdText();

    private boolean isMessageRoleAssigned(JsrCallable callable)
    {
        /*if (callable instanceof OnMessageCallable)
        {
            OnMessageCallable onmessage = (OnMessageCallable)callable;
            return onmessage.isMessageRoleAssigned();
        }*/
        return false;
    }

    @Override
    public boolean process(Param param, JsrCallable callable) throws InvalidSignatureException
    {
        if (super.process(param,callable))
        {
            // Found common roles
            return true;
        }

        // String for whole message
        if (param.type.isAssignableFrom(String.class))
        {
            param.bind(Role.MESSAGE_TEXT);
<<<<<<< HEAD
//            callable.setDecoderClass(StringDecoder.class);
=======
            callable.setDecodingType(String.class);
>>>>>>> 3ea5c29e
            return true;
        }

        // Java primitive or class equivalent to receive the whole message converted to that type
        if (param.type.isAssignableFrom(Boolean.class))
        {
            assertPartialMessageSupportDisabled(param,callable);
            param.bind(Role.MESSAGE_TEXT);
<<<<<<< HEAD
//            callable.setDecoderClass(BooleanDecoder.class);
=======
            callable.setDecodingType(Boolean.class);
>>>>>>> 3ea5c29e
            return true;
        }
        if (param.type.isAssignableFrom(Byte.class) || (param.type == Byte.TYPE))
        {
            assertPartialMessageSupportDisabled(param,callable);
            param.bind(Role.MESSAGE_TEXT);
<<<<<<< HEAD
//            callable.setDecoderClass(ByteDecoder.class);
=======
            callable.setDecodingType(Byte.class);
>>>>>>> 3ea5c29e
            return true;
        }
        if (param.type.isAssignableFrom(Character.class) || (param.type == Character.TYPE))
        {
            assertPartialMessageSupportDisabled(param,callable);
            param.bind(Role.MESSAGE_TEXT);
<<<<<<< HEAD
//            callable.setDecoderClass(CharacterDecoder.class);
=======
            callable.setDecodingType(Character.class);
>>>>>>> 3ea5c29e
            return true;
        }
        if (param.type.isAssignableFrom(Double.class) || (param.type == Double.TYPE))
        {
            assertPartialMessageSupportDisabled(param,callable);
            param.bind(Role.MESSAGE_TEXT);
<<<<<<< HEAD
//            callable.setDecoderClass(DoubleDecoder.class);
=======
            callable.setDecodingType(Double.class);
>>>>>>> 3ea5c29e
            return true;
        }
        if (param.type.isAssignableFrom(Float.class) || (param.type == Float.TYPE))
        {
            assertPartialMessageSupportDisabled(param,callable);
            param.bind(Role.MESSAGE_TEXT);
<<<<<<< HEAD
//            callable.setDecoderClass(FloatDecoder.class);
=======
            callable.setDecodingType(Float.class);
>>>>>>> 3ea5c29e
            return true;
        }
        if (param.type.isAssignableFrom(Integer.class) || (param.type == Integer.TYPE))
        {
            assertPartialMessageSupportDisabled(param,callable);
            param.bind(Role.MESSAGE_TEXT);
<<<<<<< HEAD
//            callable.setDecoderClass(IntegerDecoder.class);
=======
            callable.setDecodingType(Integer.class);
>>>>>>> 3ea5c29e
            return true;
        }
        if (param.type.isAssignableFrom(Long.class) || (param.type == Long.TYPE))
        {
            assertPartialMessageSupportDisabled(param,callable);
            param.bind(Role.MESSAGE_TEXT);
<<<<<<< HEAD
//            callable.setDecoderClass(LongDecoder.class);
=======
            callable.setDecodingType(Long.class);
>>>>>>> 3ea5c29e
            return true;
        }
        if (param.type.isAssignableFrom(Short.class) || (param.type == Short.TYPE))
        {
            assertPartialMessageSupportDisabled(param,callable);
            param.bind(Role.MESSAGE_TEXT);
<<<<<<< HEAD
//            callable.setDecoderClass(ShortDecoder.class);
=======
            callable.setDecodingType(Short.class);
>>>>>>> 3ea5c29e
            return true;
        }

        // Streaming
        if (param.type.isAssignableFrom(Reader.class))
        {
            assertPartialMessageSupportDisabled(param,callable);
            param.bind(Role.MESSAGE_TEXT_STREAM);
<<<<<<< HEAD
//            callable.setDecoderClass(ReaderDecoder.class);
=======
            callable.setDecodingType(Reader.class);
>>>>>>> 3ea5c29e
            return true;
        }

        /*
         * boolean primitive.
         * 
         * can be used for either: 1) a boolean message type 2) a partial message indicator flag
         */
        if (param.type == Boolean.TYPE)
        {
            if (isMessageRoleAssigned(callable))
            {
                param.bind(Role.MESSAGE_PARTIAL_FLAG);
            }
            else
            {
                param.bind(Role.MESSAGE_TEXT);
<<<<<<< HEAD
//                callable.setDecoderClass(BooleanDecoder.class);
=======
                callable.setDecodingType(Boolean.class);
>>>>>>> 3ea5c29e
            }
            return true;
        }

        return false;
    }
}<|MERGE_RESOLUTION|>--- conflicted
+++ resolved
@@ -56,11 +56,7 @@
         if (param.type.isAssignableFrom(String.class))
         {
             param.bind(Role.MESSAGE_TEXT);
-<<<<<<< HEAD
-//            callable.setDecoderClass(StringDecoder.class);
-=======
             callable.setDecodingType(String.class);
->>>>>>> 3ea5c29e
             return true;
         }
 
@@ -69,88 +65,56 @@
         {
             assertPartialMessageSupportDisabled(param,callable);
             param.bind(Role.MESSAGE_TEXT);
-<<<<<<< HEAD
-//            callable.setDecoderClass(BooleanDecoder.class);
-=======
             callable.setDecodingType(Boolean.class);
->>>>>>> 3ea5c29e
             return true;
         }
         if (param.type.isAssignableFrom(Byte.class) || (param.type == Byte.TYPE))
         {
             assertPartialMessageSupportDisabled(param,callable);
             param.bind(Role.MESSAGE_TEXT);
-<<<<<<< HEAD
-//            callable.setDecoderClass(ByteDecoder.class);
-=======
             callable.setDecodingType(Byte.class);
->>>>>>> 3ea5c29e
             return true;
         }
         if (param.type.isAssignableFrom(Character.class) || (param.type == Character.TYPE))
         {
             assertPartialMessageSupportDisabled(param,callable);
             param.bind(Role.MESSAGE_TEXT);
-<<<<<<< HEAD
-//            callable.setDecoderClass(CharacterDecoder.class);
-=======
             callable.setDecodingType(Character.class);
->>>>>>> 3ea5c29e
             return true;
         }
         if (param.type.isAssignableFrom(Double.class) || (param.type == Double.TYPE))
         {
             assertPartialMessageSupportDisabled(param,callable);
             param.bind(Role.MESSAGE_TEXT);
-<<<<<<< HEAD
-//            callable.setDecoderClass(DoubleDecoder.class);
-=======
             callable.setDecodingType(Double.class);
->>>>>>> 3ea5c29e
             return true;
         }
         if (param.type.isAssignableFrom(Float.class) || (param.type == Float.TYPE))
         {
             assertPartialMessageSupportDisabled(param,callable);
             param.bind(Role.MESSAGE_TEXT);
-<<<<<<< HEAD
-//            callable.setDecoderClass(FloatDecoder.class);
-=======
             callable.setDecodingType(Float.class);
->>>>>>> 3ea5c29e
             return true;
         }
         if (param.type.isAssignableFrom(Integer.class) || (param.type == Integer.TYPE))
         {
             assertPartialMessageSupportDisabled(param,callable);
             param.bind(Role.MESSAGE_TEXT);
-<<<<<<< HEAD
-//            callable.setDecoderClass(IntegerDecoder.class);
-=======
             callable.setDecodingType(Integer.class);
->>>>>>> 3ea5c29e
             return true;
         }
         if (param.type.isAssignableFrom(Long.class) || (param.type == Long.TYPE))
         {
             assertPartialMessageSupportDisabled(param,callable);
             param.bind(Role.MESSAGE_TEXT);
-<<<<<<< HEAD
-//            callable.setDecoderClass(LongDecoder.class);
-=======
             callable.setDecodingType(Long.class);
->>>>>>> 3ea5c29e
             return true;
         }
         if (param.type.isAssignableFrom(Short.class) || (param.type == Short.TYPE))
         {
             assertPartialMessageSupportDisabled(param,callable);
             param.bind(Role.MESSAGE_TEXT);
-<<<<<<< HEAD
-//            callable.setDecoderClass(ShortDecoder.class);
-=======
             callable.setDecodingType(Short.class);
->>>>>>> 3ea5c29e
             return true;
         }
 
@@ -159,11 +123,7 @@
         {
             assertPartialMessageSupportDisabled(param,callable);
             param.bind(Role.MESSAGE_TEXT_STREAM);
-<<<<<<< HEAD
-//            callable.setDecoderClass(ReaderDecoder.class);
-=======
             callable.setDecodingType(Reader.class);
->>>>>>> 3ea5c29e
             return true;
         }
 
@@ -181,11 +141,7 @@
             else
             {
                 param.bind(Role.MESSAGE_TEXT);
-<<<<<<< HEAD
-//                callable.setDecoderClass(BooleanDecoder.class);
-=======
                 callable.setDecodingType(Boolean.class);
->>>>>>> 3ea5c29e
             }
             return true;
         }
