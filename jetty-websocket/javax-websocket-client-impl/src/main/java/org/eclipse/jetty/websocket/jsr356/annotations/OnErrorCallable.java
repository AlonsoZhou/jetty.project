--- conflicted
+++ resolved
@@ -65,12 +65,6 @@
     @Override
     public void setDecodingType(Class<?> decodingType)
     {
-<<<<<<< HEAD
         *//* ignore, not relevant for onClose *//*
     }*/
-
-=======
-        /* ignore, not relevant for onClose */
-    }
->>>>>>> 3ea5c29e
 }