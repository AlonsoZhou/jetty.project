//
//  ========================================================================
//  Copyright (c) 1995-2016 Mort Bay Consulting Pty. Ltd.
//  ------------------------------------------------------------------------
//  All rights reserved. This program and the accompanying materials
//  are made available under the terms of the Eclipse Public License v1.0
//  and Apache License v2.0 which accompanies this distribution.
//
//      The Eclipse Public License is available at
//      http://www.eclipse.org/legal/epl-v10.html
//
//      The Apache License v2.0 is available at
//      http://www.opensource.org/licenses/apache2.0.php
//
//  You may elect to redistribute this code under either of these licenses.
//  ========================================================================
//

package org.eclipse.jetty.websocket.jsr356;

import java.io.IOException;
import java.net.URI;
<<<<<<< HEAD
import java.util.ArrayList;
import java.util.Collections;
=======
>>>>>>> 3ea5c29e
import java.util.HashSet;
import java.util.List;
import java.util.Objects;
import java.util.Set;
<<<<<<< HEAD
import java.util.concurrent.CopyOnWriteArraySet;
=======
import java.util.concurrent.ConcurrentHashMap;
>>>>>>> 3ea5c29e
import java.util.concurrent.ExecutionException;
import java.util.concurrent.Executor;
import java.util.concurrent.Future;
import java.util.function.Function;

import javax.websocket.ClientEndpointConfig;
import javax.websocket.DeploymentException;
import javax.websocket.Endpoint;
import javax.websocket.EndpointConfig;
import javax.websocket.Extension;
import javax.websocket.Session;
import javax.websocket.WebSocketContainer;

import org.eclipse.jetty.io.ByteBufferPool;
import org.eclipse.jetty.util.DecoratedObjectFactory;
import org.eclipse.jetty.util.component.ContainerLifeCycle;
import org.eclipse.jetty.util.log.Log;
import org.eclipse.jetty.util.log.Logger;
import org.eclipse.jetty.util.ssl.SslContextFactory;
import org.eclipse.jetty.util.thread.ShutdownThread;
import org.eclipse.jetty.websocket.api.InvalidWebSocketException;
import org.eclipse.jetty.websocket.api.WebSocketPolicy;
import org.eclipse.jetty.websocket.api.extensions.ExtensionFactory;
import org.eclipse.jetty.websocket.client.ClientUpgradeRequest;
import org.eclipse.jetty.websocket.client.WebSocketClient;
import org.eclipse.jetty.websocket.client.io.UpgradeListener;
import org.eclipse.jetty.websocket.common.WebSocketSession;
import org.eclipse.jetty.websocket.common.scopes.SimpleContainerScope;
import org.eclipse.jetty.websocket.common.scopes.WebSocketContainerScope;
import org.eclipse.jetty.websocket.jsr356.client.AnnotatedClientEndpointMetadata;
import org.eclipse.jetty.websocket.jsr356.client.EmptyClientEndpointConfig;
import org.eclipse.jetty.websocket.jsr356.decoders.PrimitiveDecoderMetadataSet;
import org.eclipse.jetty.websocket.jsr356.encoders.PrimitiveEncoderMetadataSet;
import org.eclipse.jetty.websocket.jsr356.metadata.EndpointMetadata;

/**
 * Container for Client use of the javax.websocket API.
 * <p>
 * This should be specific to a JVM if run in a standalone mode. or specific to a WebAppContext if running on the Jetty server.
 */
public class ClientContainer extends ContainerLifeCycle implements WebSocketContainer, WebSocketContainerScope
{
    private static final Logger LOG = Log.getLogger(ClientContainer.class);

    /** The delegated Container Scope */
    private final WebSocketContainerScope scopeDelegate;
    /** Tracking all primitive decoders for the container */
    private final DecoderFactory decoderFactory;
    /** Tracking all primitive encoders for the container */
    private final EncoderFactory encoderFactory;
<<<<<<< HEAD
    /** Tracking for all open Sessions */
    private Set<Session> openSessions = new CopyOnWriteArraySet<>();
=======
    /** Tracking for all declared Client endpoints */
    private final Map<Class<?>, EndpointMetadata> endpointClientMetadataCache;
>>>>>>> 3ea5c29e
    /** The jetty websocket client in use for this container */
    private WebSocketClient client;
    
    private List<Function<Object,EndpointConfig>> annotatedConfigFunctions = new ArrayList<>();
    
    public ClientContainer()
    {
        // This constructor is used with Standalone JSR Client usage.
        this(new SimpleContainerScope(WebSocketPolicy.newClientPolicy()));
        client.setDaemon(true);
    }

    public ClientContainer(WebSocketContainerScope scope)
    {
        boolean trustAll = Boolean.getBoolean("org.eclipse.jetty.websocket.jsr356.ssl-trust-all");

        this.scopeDelegate = scope;
        client = new WebSocketClient(scope, new SslContextFactory(trustAll));
        client.setSessionFactory(new JsrSessionFactory(this));
        addBean(client);
        
//        annotatedConfigFunctions.add(new ClientEndpointConfigFunction());

        this.decoderFactory = new DecoderFactory(this,PrimitiveDecoderMetadataSet.INSTANCE);
        this.encoderFactory = new EncoderFactory(this,PrimitiveEncoderMetadataSet.INSTANCE);

        ShutdownThread.register(this);
    }
<<<<<<< HEAD
    
    private Session connect(ConfiguredEndpoint instance, URI path) throws IOException
=======

    private Session connect(EndpointInstance instance, URI path) throws IOException
>>>>>>> 3ea5c29e
    {
        Objects.requireNonNull(instance,"EndpointInstance cannot be null");
        Objects.requireNonNull(path,"Path cannot be null");

        ClientEndpointConfig config = (ClientEndpointConfig)instance.getConfig();
        ClientUpgradeRequest req = new ClientUpgradeRequest();
        UpgradeListener upgradeListener = null;

        for (Extension ext : config.getExtensions())
        {
            req.addExtensions(new JsrExtensionConfig(ext));
        }

        if (config.getPreferredSubprotocols().size() > 0)
        {
            req.setSubProtocols(config.getPreferredSubprotocols());
        }

        if (config.getConfigurator() != null)
        {
            upgradeListener = new JsrUpgradeListener(config.getConfigurator());
        }

        Future<org.eclipse.jetty.websocket.api.Session> futSess = client.connect(instance,path,req,upgradeListener);
        try
        {
            return (JsrSession)futSess.get();
        }
        catch (InterruptedException e)
        {
            throw new IOException("Connect failure",e);
        }
        catch (ExecutionException e)
        {
            // Unwrap Actual Cause
            Throwable cause = e.getCause();

            if (cause instanceof IOException)
            {
                // Just rethrow
                throw (IOException)cause;
            }
            else
            {
                throw new IOException("Connect failure",cause);
            }
        }
    }

    @Override
    public Session connectToServer(Class<? extends Endpoint> endpointClass, ClientEndpointConfig config, URI path) throws DeploymentException, IOException
    {
        ConfiguredEndpoint instance = newClientEndpointInstance(endpointClass,config);
        return connect(instance,path);
    }

    @Override
    public Session connectToServer(Class<?> annotatedEndpointClass, URI path) throws DeploymentException, IOException
    {
        ConfiguredEndpoint instance = newClientEndpointInstance(annotatedEndpointClass,null);
        return connect(instance,path);
    }

    @Override
    public Session connectToServer(Endpoint endpoint, ClientEndpointConfig config, URI path) throws DeploymentException, IOException
    {
        ConfiguredEndpoint instance = newClientEndpointInstance(endpoint,config);
        return connect(instance,path);
    }

    @Override
    public Session connectToServer(Object endpoint, URI path) throws DeploymentException, IOException
    {
        ConfiguredEndpoint instance = newClientEndpointInstance(endpoint,null);
        return connect(instance,path);
    }

    @Override
    protected void doStart() throws Exception
    {
        super.doStart();

        // Initialize the default decoder / encoder factories
        EmptyClientEndpointConfig empty = new EmptyClientEndpointConfig();
        this.decoderFactory.init(empty);
        this.encoderFactory.init(empty);
    }

    @Override
    protected void doStop() throws Exception
    {
        ShutdownThread.deregister(this);
//        endpointClientMetadataCache.clear();
        super.doStop();
    }

    @Override
    public ByteBufferPool getBufferPool()
    {
        return scopeDelegate.getBufferPool();
    }

    public WebSocketClient getClient()
    {
        return client;
    }

    public EndpointMetadata getClientEndpointMetadata(Class<?> endpoint, EndpointConfig config)
    {
<<<<<<< HEAD
        EndpointMetadata metadata = null;

//        synchronized (endpointClientMetadataCache)
//        {
//            metadata = endpointClientMetadataCache.get(endpoint);
//
//            if (metadata != null)
//            {
//                return metadata;
//            }
//
//            ClientEndpoint anno = endpoint.getAnnotation(ClientEndpoint.class);
//            if (anno != null)
//            {
//                // Annotated takes precedence here
//                AnnotatedClientEndpointMetadata annoMetadata = new AnnotatedClientEndpointMetadata(this,endpoint);
//                AnnotatedEndpointScanner<ClientEndpoint, ClientEndpointConfig> scanner = new AnnotatedEndpointScanner<>(annoMetadata);
//                scanner.scan();
//                metadata = annoMetadata;
//            }
//            else if (Endpoint.class.isAssignableFrom(endpoint))
//            {
//                // extends Endpoint
//                @SuppressWarnings("unchecked")
//                Class<? extends Endpoint> eendpoint = (Class<? extends Endpoint>)endpoint;
//                metadata = new SimpleEndpointMetadata(eendpoint,config);
//            }
//            else
//            {
//                StringBuilder err = new StringBuilder();
//                err.append("Not a recognized websocket [");
//                err.append(endpoint.getName());
//                err.append("] does not extend @").append(ClientEndpoint.class.getName());
//                err.append(" or extend from ").append(Endpoint.class.getName());
//                throw new InvalidWebSocketException("Unable to identify as valid Endpoint: " + endpoint);
//            }
//
//            endpointClientMetadataCache.put(endpoint,metadata);
//            return metadata;
//        }
        return metadata;
=======
        synchronized (endpointClientMetadataCache)
        {
            EndpointMetadata metadata = endpointClientMetadataCache.get(endpoint);

            if (metadata != null)
            {
                return metadata;
            }

            ClientEndpoint anno = endpoint.getAnnotation(ClientEndpoint.class);
            if (anno != null)
            {
                // Annotated takes precedence here
                AnnotatedClientEndpointMetadata annoMetadata = new AnnotatedClientEndpointMetadata(this,endpoint);
                AnnotatedEndpointScanner<ClientEndpoint, ClientEndpointConfig> scanner = new AnnotatedEndpointScanner<>(annoMetadata);
                scanner.scan();
                metadata = annoMetadata;
            }
            else if (Endpoint.class.isAssignableFrom(endpoint))
            {
                // extends Endpoint
                @SuppressWarnings("unchecked")
                Class<? extends Endpoint> eendpoint = (Class<? extends Endpoint>)endpoint;
                metadata = new SimpleEndpointMetadata(eendpoint,config);
            }
            else
            {
                StringBuilder err = new StringBuilder();
                err.append("Not a recognized websocket [");
                err.append(endpoint.getName());
                err.append("] does not extend @").append(ClientEndpoint.class.getName());
                err.append(" or extend from ").append(Endpoint.class.getName());
                throw new InvalidWebSocketException(err.toString());
            }

            endpointClientMetadataCache.put(endpoint,metadata);
            return metadata;
        }
>>>>>>> 3ea5c29e
    }

    public DecoderFactory getDecoderFactory()
    {
        return decoderFactory;
    }

    @Override
    public long getDefaultAsyncSendTimeout()
    {
        return client.getAsyncWriteTimeout();
    }

    @Override
    public int getDefaultMaxBinaryMessageBufferSize()
    {
        return client.getMaxBinaryMessageBufferSize();
    }

    @Override
    public long getDefaultMaxSessionIdleTimeout()
    {
        return client.getMaxIdleTimeout();
    }

    @Override
    public int getDefaultMaxTextMessageBufferSize()
    {
        return client.getMaxTextMessageBufferSize();
    }

    public EncoderFactory getEncoderFactory()
    {
        return encoderFactory;
    }

    @Override
    public Executor getExecutor()
    {
        return scopeDelegate.getExecutor();
    }

    @Override
    public Set<Extension> getInstalledExtensions()
    {
        Set<Extension> ret = new HashSet<>();
        ExtensionFactory extensions = client.getExtensionFactory();

        for (String name : extensions.getExtensionNames())
        {
            ret.add(new JsrExtension(name));
        }

        return ret;
    }

    @Override
    public DecoratedObjectFactory getObjectFactory()
    {
        return scopeDelegate.getObjectFactory();
    }

    /**
     * Used in {@link Session#getOpenSessions()}
     * @return the set of open sessions
     */
    public Set<Session> getOpenSessions()
    {
        return new HashSet<>(getBeans(Session.class));
    }

    @Override
    public WebSocketPolicy getPolicy()
    {
        return scopeDelegate.getPolicy();
    }

    @Override
    public SslContextFactory getSslContextFactory()
    {
        return scopeDelegate.getSslContextFactory();
    }

    private ConfiguredEndpoint newClientEndpointInstance(Class<?> endpointClass, ClientEndpointConfig config)
    {
        try
        {
            return newClientEndpointInstance(endpointClass.newInstance(),config);
        }
        catch (InstantiationException | IllegalAccessException e)
        {
            throw new InvalidWebSocketException("Unable to instantiate websocket: " + endpointClass.getClass());
        }
    }

    public ConfiguredEndpoint newClientEndpointInstance(Object endpoint, ClientEndpointConfig config)
    {
        EndpointMetadata metadata = getClientEndpointMetadata(endpoint.getClass(),config);
        ClientEndpointConfig cec = config;
        if (config == null)
        {
            if (metadata instanceof AnnotatedClientEndpointMetadata)
            {
                cec = ((AnnotatedClientEndpointMetadata)metadata).getConfig();
            }
            else
            {
                cec = new EmptyClientEndpointConfig();
            }
        }
        return new ConfiguredEndpoint(endpoint,cec);
    }

    @Override
    public void onSessionClosed(WebSocketSession session)
    {
        if (session instanceof Session)
        {
            removeBean(session);
        }
        else
        {
            LOG.warn("JSR356 Implementation should not be mixed with native implementation: Expected {} to implement {}",session.getClass().getName(),
                    Session.class.getName());
        }
    }

    @Override
    public void onSessionOpened(WebSocketSession session)
    {
        if (session instanceof Session)
        {
            addManaged(session);
        }
        else
        {
            LOG.warn("JSR356 Implementation should not be mixed with native implementation: Expected {} to implement {}",session.getClass().getName(),
                    Session.class.getName());
        }
    }

    @Override
    public void setAsyncSendTimeout(long ms)
    {
        client.setAsyncWriteTimeout(ms);
    }

    @Override
    public void setDefaultMaxBinaryMessageBufferSize(int max)
    {
        // overall message limit (used in non-streaming)
        client.getPolicy().setMaxBinaryMessageSize(max);
        // incoming streaming buffer size
        client.setMaxBinaryMessageBufferSize(max);
    }

    @Override
    public void setDefaultMaxSessionIdleTimeout(long ms)
    {
        client.setMaxIdleTimeout(ms);
    }

    @Override
    public void setDefaultMaxTextMessageBufferSize(int max)
    {
        // overall message limit (used in non-streaming)
        client.getPolicy().setMaxTextMessageSize(max);
        // incoming streaming buffer size
        client.setMaxTextMessageBufferSize(max);
    }
}<|MERGE_RESOLUTION|>--- conflicted
+++ resolved
@@ -20,20 +20,11 @@
 
 import java.io.IOException;
 import java.net.URI;
-<<<<<<< HEAD
 import java.util.ArrayList;
-import java.util.Collections;
-=======
->>>>>>> 3ea5c29e
 import java.util.HashSet;
 import java.util.List;
 import java.util.Objects;
 import java.util.Set;
-<<<<<<< HEAD
-import java.util.concurrent.CopyOnWriteArraySet;
-=======
-import java.util.concurrent.ConcurrentHashMap;
->>>>>>> 3ea5c29e
 import java.util.concurrent.ExecutionException;
 import java.util.concurrent.Executor;
 import java.util.concurrent.Future;
@@ -84,13 +75,6 @@
     private final DecoderFactory decoderFactory;
     /** Tracking all primitive encoders for the container */
     private final EncoderFactory encoderFactory;
-<<<<<<< HEAD
-    /** Tracking for all open Sessions */
-    private Set<Session> openSessions = new CopyOnWriteArraySet<>();
-=======
-    /** Tracking for all declared Client endpoints */
-    private final Map<Class<?>, EndpointMetadata> endpointClientMetadataCache;
->>>>>>> 3ea5c29e
     /** The jetty websocket client in use for this container */
     private WebSocketClient client;
     
@@ -119,13 +103,8 @@
 
         ShutdownThread.register(this);
     }
-<<<<<<< HEAD
-    
+
     private Session connect(ConfiguredEndpoint instance, URI path) throws IOException
-=======
-
-    private Session connect(EndpointInstance instance, URI path) throws IOException
->>>>>>> 3ea5c29e
     {
         Objects.requireNonNull(instance,"EndpointInstance cannot be null");
         Objects.requireNonNull(path,"Path cannot be null");
@@ -235,9 +214,6 @@
 
     public EndpointMetadata getClientEndpointMetadata(Class<?> endpoint, EndpointConfig config)
     {
-<<<<<<< HEAD
-        EndpointMetadata metadata = null;
-
 //        synchronized (endpointClientMetadataCache)
 //        {
 //            metadata = endpointClientMetadataCache.get(endpoint);
@@ -277,46 +253,6 @@
 //            return metadata;
 //        }
         return metadata;
-=======
-        synchronized (endpointClientMetadataCache)
-        {
-            EndpointMetadata metadata = endpointClientMetadataCache.get(endpoint);
-
-            if (metadata != null)
-            {
-                return metadata;
-            }
-
-            ClientEndpoint anno = endpoint.getAnnotation(ClientEndpoint.class);
-            if (anno != null)
-            {
-                // Annotated takes precedence here
-                AnnotatedClientEndpointMetadata annoMetadata = new AnnotatedClientEndpointMetadata(this,endpoint);
-                AnnotatedEndpointScanner<ClientEndpoint, ClientEndpointConfig> scanner = new AnnotatedEndpointScanner<>(annoMetadata);
-                scanner.scan();
-                metadata = annoMetadata;
-            }
-            else if (Endpoint.class.isAssignableFrom(endpoint))
-            {
-                // extends Endpoint
-                @SuppressWarnings("unchecked")
-                Class<? extends Endpoint> eendpoint = (Class<? extends Endpoint>)endpoint;
-                metadata = new SimpleEndpointMetadata(eendpoint,config);
-            }
-            else
-            {
-                StringBuilder err = new StringBuilder();
-                err.append("Not a recognized websocket [");
-                err.append(endpoint.getName());
-                err.append("] does not extend @").append(ClientEndpoint.class.getName());
-                err.append(" or extend from ").append(Endpoint.class.getName());
-                throw new InvalidWebSocketException(err.toString());
-            }
-
-            endpointClientMetadataCache.put(endpoint,metadata);
-            return metadata;
-        }
->>>>>>> 3ea5c29e
     }
 
     public DecoderFactory getDecoderFactory()
