<?xml version="1.0" encoding="UTF-8"?>
<project xmlns="http://maven.apache.org/POM/4.0.0" xmlns:xsi="http://www.w3.org/2001/XMLSchema-instance" xsi:schemaLocation="http://maven.apache.org/POM/4.0.0 http://maven.apache.org/maven-v4_0_0.xsd">
    <parent>
        <groupId>org.eclipse.jetty.websocket</groupId>
        <artifactId>websocket-parent</artifactId>
        <version>9.4.0-SNAPSHOT</version>
    </parent>

    <modelVersion>4.0.0</modelVersion>
    <artifactId>websocket-client</artifactId>
    <name>Jetty :: Websocket :: Client</name>

    <properties>
        <bundle-symbolic-name>${project.groupId}.client</bundle-symbolic-name>
    </properties>

    <dependencies>
        <dependency>
            <groupId>org.eclipse.jetty</groupId>
            <artifactId>jetty-util</artifactId>
            <version>${project.version}</version>
        </dependency>
        <dependency>
            <groupId>org.eclipse.jetty</groupId>
            <artifactId>jetty-io</artifactId>
            <version>${project.version}</version>
        </dependency>
        <dependency>
            <groupId>org.eclipse.jetty.websocket</groupId>
            <artifactId>websocket-common</artifactId>
            <version>${project.version}</version>
        </dependency>
        <dependency>
            <groupId>org.eclipse.jetty.websocket</groupId>
            <artifactId>websocket-common</artifactId>
            <version>${project.version}</version>
            <classifier>tests</classifier>
            <scope>test</scope>
        </dependency>
        <dependency>
            <groupId>org.eclipse.jetty.toolchain</groupId>
            <artifactId>jetty-test-helper</artifactId>
            <scope>test</scope>
        </dependency>
    </dependencies>

    <build>
        <plugins>
            <plugin>
                <groupId>org.apache.maven.plugins</groupId>
                <artifactId>maven-enforcer-plugin</artifactId>
                <executions>
                    <execution>
                        <id>ban-java-servlet-api</id>
                        <goals>
                            <goal>enforce</goal>
                        </goals>
                        <configuration>
                            <rules>
                                <bannedDependencies>
                                    <includes>
                                        <include>javax.servlet</include>
                                        <include>servletapi</include>
                                        <include>org.eclipse.jetty.orbit:javax.servlet</include>
                                        <include>org.mortbay.jetty:servlet-api</include>
                                        <include>jetty:servlet-api</include>
                                    </includes>
                                    <searchTransitive>true</searchTransitive>
                                    <message>The servlet-api dependency is banned in websocket-client as it causes problems in apps that use client only.</message>
                                </bannedDependencies>
                            </rules>
                        </configuration>
                    </execution>
                </executions>
            </plugin>
            <plugin>
                <groupId>org.apache.maven.plugins</groupId>
                <artifactId>maven-jar-plugin</artifactId>
                <executions>
                    <execution>
                        <id>tests-jar</id>
                        <goals>
                            <goal>test-jar</goal>
                        </goals>
                    </execution>
                </executions>
            </plugin>
            <plugin>
                <groupId>org.apache.maven.plugins</groupId>
                <artifactId>maven-shade-plugin</artifactId>
<<<<<<< HEAD
                <version>2.4.3</version>
=======
>>>>>>> 3ea5c29e
                <executions>
                    <execution>
                        <phase>package</phase>
                        <goals>
                            <goal>shade</goal>
                        </goals>
                        <configuration>
                            <shadedArtifactAttached>true</shadedArtifactAttached>
                            <shadedClassifierName>hybrid</shadedClassifierName>
                            <artifactSet>
                                <includes>
                                    <include>org.eclipse.jetty.websocket:websocket-common</include>
                                </includes>
                            </artifactSet>
                            <relocations>
                                <relocation>
                                    <pattern>org.eclipse.jetty.websocket.common</pattern>
                                    <shadedPattern>org.eclipse.jetty.websocket.client.common</shadedPattern>
                                </relocation>
                            </relocations>
                        </configuration>
                    </execution>
                </executions>
            </plugin>
        </plugins>
    </build>
</project><|MERGE_RESOLUTION|>--- conflicted
+++ resolved
@@ -88,10 +88,7 @@
             <plugin>
                 <groupId>org.apache.maven.plugins</groupId>
                 <artifactId>maven-shade-plugin</artifactId>
-<<<<<<< HEAD
                 <version>2.4.3</version>
-=======
->>>>>>> 3ea5c29e
                 <executions>
                     <execution>
                         <phase>package</phase>
