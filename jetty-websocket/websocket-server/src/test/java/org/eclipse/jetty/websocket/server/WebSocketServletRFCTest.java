//
//  ========================================================================
//  Copyright (c) 1995-2016 Mort Bay Consulting Pty. Ltd.
//  ------------------------------------------------------------------------
//  All rights reserved. This program and the accompanying materials
//  are made available under the terms of the Eclipse Public License v1.0
//  and Apache License v2.0 which accompanies this distribution.
//
//      The Eclipse Public License is available at
//      http://www.eclipse.org/legal/epl-v10.html
//
//      The Apache License v2.0 is available at
//      http://www.opensource.org/licenses/apache2.0.php
//
//  You may elect to redistribute this code under either of these licenses.
//  ========================================================================
//

package org.eclipse.jetty.websocket.server;

import static org.hamcrest.Matchers.is;

import java.nio.ByteBuffer;
import java.util.Arrays;
import java.util.concurrent.TimeUnit;

import org.eclipse.jetty.toolchain.test.AdvancedRunner;
import org.eclipse.jetty.toolchain.test.EventQueue;
import org.eclipse.jetty.util.Utf8Appendable.NotUtf8Exception;
import org.eclipse.jetty.util.Utf8StringBuilder;
import org.eclipse.jetty.util.log.StacklessLogging;
import org.eclipse.jetty.util.log.StdErrLog;
import org.eclipse.jetty.websocket.api.StatusCode;
import org.eclipse.jetty.websocket.api.extensions.Frame;
import org.eclipse.jetty.websocket.common.CloseInfo;
import org.eclipse.jetty.websocket.common.Generator;
import org.eclipse.jetty.websocket.common.OpCode;
import org.eclipse.jetty.websocket.common.Parser;
import org.eclipse.jetty.websocket.common.WebSocketFrame;
import org.eclipse.jetty.websocket.common.frames.BinaryFrame;
import org.eclipse.jetty.websocket.common.frames.ContinuationFrame;
import org.eclipse.jetty.websocket.common.frames.TextFrame;
import org.eclipse.jetty.websocket.common.test.BlockheadClient;
import org.eclipse.jetty.websocket.common.test.UnitGenerator;
import org.eclipse.jetty.websocket.common.util.Hex;
import org.eclipse.jetty.websocket.server.helper.RFCServlet;
import org.eclipse.jetty.websocket.server.helper.RFCSocket;
import org.eclipse.jetty.websocket.servlet.WebSocketServlet;
import org.junit.AfterClass;
import org.junit.Assert;
import org.junit.BeforeClass;
import org.junit.Test;
import org.junit.runner.RunWith;

/**
 * Test various <a href="http://tools.ietf.org/html/rfc6455">RFC 6455</a> specified requirements placed on {@link WebSocketServlet}
 */
@RunWith(AdvancedRunner.class)
public class WebSocketServletRFCTest
{
    private static Generator generator = new UnitGenerator();
    private static SimpleServletServer server;

    @BeforeClass
    public static void startServer() throws Exception
    {
        server = new SimpleServletServer(new RFCServlet());
        server.start();
    }

    @AfterClass
    public static void stopServer()
    {
        server.stop();
    }

    /**
     * @param clazz the class to enable
     * @param enabled true to enable the stack traces (or not)
     * @deprecated use {@link StacklessLogging} in a try-with-resources block instead
     */
    @Deprecated
    private void enableStacks(Class<?> clazz, boolean enabled)
    {
        StdErrLog log = StdErrLog.getLogger(clazz);
        log.setHideStacks(!enabled);
    }

    /**
     * Test that aggregation of binary frames into a single message occurs
     * @throws Exception on test failure
     */
    @Test
    public void testBinaryAggregate() throws Exception
    {
        BlockheadClient client = new BlockheadClient(server.getServerUri());
        try
        {
            client.connect();
            client.sendStandardRequest();
            client.expectUpgradeResponse();

            // Generate binary frames
            byte buf1[] = new byte[128];
            byte buf2[] = new byte[128];
            byte buf3[] = new byte[128];

            Arrays.fill(buf1,(byte)0xAA);
            Arrays.fill(buf2,(byte)0xBB);
            Arrays.fill(buf3,(byte)0xCC);

            WebSocketFrame bin;

            bin = new BinaryFrame().setPayload(buf1).setFin(false);

            client.write(bin); // write buf1 (fin=false)

            bin = new ContinuationFrame().setPayload(buf2).setFin(false);

            client.write(bin); // write buf2 (fin=false)

            bin = new ContinuationFrame().setPayload(buf3).setFin(true);

            client.write(bin); // write buf3 (fin=true)

            // Read frame echo'd back (hopefully a single binary frame)
            EventQueue<WebSocketFrame> frames = client.readFrames(1,1000,TimeUnit.MILLISECONDS);
            Frame binmsg = frames.poll();
            int expectedSize = buf1.length + buf2.length + buf3.length;
            Assert.assertThat("BinaryFrame.payloadLength",binmsg.getPayloadLength(),is(expectedSize));

            int aaCount = 0;
            int bbCount = 0;
            int ccCount = 0;

            ByteBuffer echod = binmsg.getPayload();
            while (echod.remaining() >= 1)
            {
                byte b = echod.get();
                switch (b)
                {
                    case (byte)0xAA:
                        aaCount++;
                        break;
                    case (byte)0xBB:
                        bbCount++;
                        break;
                    case (byte)0xCC:
                        ccCount++;
                        break;
                    default:
                        Assert.fail(String.format("Encountered invalid byte 0x%02X",(byte)(0xFF & b)));
                }
            }
            Assert.assertThat("Echoed data count for 0xAA",aaCount,is(buf1.length));
            Assert.assertThat("Echoed data count for 0xBB",bbCount,is(buf2.length));
            Assert.assertThat("Echoed data count for 0xCC",ccCount,is(buf3.length));
        }
        finally
        {
            client.close();
        }
    }

    @Test(expected = NotUtf8Exception.class)
    public void testDetectBadUTF8()
    {
        byte buf[] = new byte[]
        { (byte)0xC2, (byte)0xC3 };

        Utf8StringBuilder utf = new Utf8StringBuilder();
        utf.append(buf,0,buf.length);
    }

    /**
     * Test the requirement of issuing socket and receiving echo response
     * @throws Exception on test failure
     */
    @Test
    public void testEcho() throws Exception
    {
        BlockheadClient client = new BlockheadClient(server.getServerUri());
        try
        {
            client.connect();
            client.sendStandardRequest();
            client.expectUpgradeResponse();

            // Generate text frame
            String msg = "this is an echo ... cho ... ho ... o";
            client.write(new TextFrame().setPayload(msg));

            // Read frame (hopefully text frame)
            EventQueue<WebSocketFrame> frames = client.readFrames(1,30,TimeUnit.SECONDS);
            WebSocketFrame tf = frames.poll();
            Assert.assertThat("Text Frame.status code",tf.getPayloadAsUTF8(),is(msg));
        }
        finally
        {
            client.close();
        }
    }

    /**
     * Test the requirement of responding with server terminated close code 1011 when there is an unhandled (internal server error) being produced by the
     * WebSocket POJO.
     * @throws Exception on test failure
     */
    @Test
    public void testInternalError() throws Exception
    {
<<<<<<< HEAD
        BlockheadClient client = new BlockheadClient(server.getServerUri());
        try
=======
        try (BlockheadClient client = new BlockheadClient(server.getServerUri());
             StacklessLogging stackless=new StacklessLogging(EventDriver.class))
>>>>>>> 3ea5c29e
        {
            client.connect();
            client.sendStandardRequest();
            client.expectUpgradeResponse();

            try (StacklessLogging context = new StacklessLogging(RFCSocket.class))
            {
                // Generate text frame
                client.write(new TextFrame().setPayload("CRASH"));

                // Read frame (hopefully close frame)
                EventQueue<WebSocketFrame> frames = client.readFrames(1,30,TimeUnit.SECONDS);
                Frame cf = frames.poll();
                CloseInfo close = new CloseInfo(cf);
                Assert.assertThat("Close Frame.status code",close.getStatusCode(),is(StatusCode.SERVER_ERROR));
            }
        }
<<<<<<< HEAD
        finally
        {
            client.close();
        }
=======
>>>>>>> 3ea5c29e
    }

    /**
     * Test http://tools.ietf.org/html/rfc6455#section-4.1 where server side upgrade handling is supposed to be case insensitive.
     * <p>
     * This test will simulate a client requesting upgrade with all lowercase headers.
     * @throws Exception on test failure
     */
    @Test
    public void testLowercaseUpgrade() throws Exception
    {
        BlockheadClient client = new BlockheadClient(server.getServerUri());
        try
        {
            client.connect();

            StringBuilder req = new StringBuilder();
            req.append("GET ").append(client.getRequestPath()).append(" HTTP/1.1\r\n");
            req.append("Host: ").append(client.getRequestHost()).append("\r\n");
            req.append("Upgrade: websocket\r\n");
            req.append("connection: upgrade\r\n");
            req.append("sec-websocket-key: ").append(client.getRequestWebSocketKey()).append("\r\n");
            req.append("sec-websocket-origin: ").append(client.getRequestWebSocketOrigin()).append("\r\n");
            req.append("sec-websocket-protocol: echo\r\n");
            req.append("sec-websocket-version: 13\r\n");
            req.append("\r\n");
            client.writeRaw(req.toString());

            client.expectUpgradeResponse();

            // Generate text frame
            String msg = "this is an echo ... cho ... ho ... o";
            client.write(new TextFrame().setPayload(msg));

            // Read frame (hopefully text frame)
            EventQueue<WebSocketFrame> frames = client.readFrames(1,30,TimeUnit.SECONDS);
            WebSocketFrame tf = frames.poll();
            Assert.assertThat("Text Frame.status code",tf.getPayloadAsUTF8(),is(msg));
        }
        finally
        {
            client.close();
        }
    }

    @Test
    public void testTextNotUTF8() throws Exception
    {
        try (StacklessLogging stackless=new StacklessLogging(Parser.class);
             BlockheadClient client = new BlockheadClient(server.getServerUri()))
        {
            client.setProtocols("other");
            client.connect();
            client.sendStandardRequest();
            client.expectUpgradeResponse();

            byte buf[] = new byte[]
            { (byte)0xC2, (byte)0xC3 };

            WebSocketFrame txt = new TextFrame().setPayload(ByteBuffer.wrap(buf));
            txt.setMask(Hex.asByteArray("11223344"));
            ByteBuffer bbHeader = generator.generateHeaderBytes(txt);
            client.writeRaw(bbHeader);
            client.writeRaw(txt.getPayload());

            EventQueue<WebSocketFrame> frames = client.readFrames(1,1,TimeUnit.SECONDS);
            WebSocketFrame frame = frames.poll();
            Assert.assertThat("frames[0].opcode",frame.getOpCode(),is(OpCode.CLOSE));
            CloseInfo close = new CloseInfo(frame);
            Assert.assertThat("Close Status Code",close.getStatusCode(),is(StatusCode.BAD_PAYLOAD));
        }
    }

    /**
     * Test http://tools.ietf.org/html/rfc6455#section-4.1 where server side upgrade handling is supposed to be case insensitive.
     * <p>
     * This test will simulate a client requesting upgrade with all uppercase headers.
     * @throws Exception on test failure
     */
    @Test
    public void testUppercaseUpgrade() throws Exception
    {
        BlockheadClient client = new BlockheadClient(server.getServerUri());
        try
        {
            client.connect();

            StringBuilder req = new StringBuilder();
            req.append("GET ").append(client.getRequestPath()).append(" HTTP/1.1\r\n");
            req.append("HOST: ").append(client.getRequestHost()).append("\r\n");
            req.append("UPGRADE: WEBSOCKET\r\n");
            req.append("CONNECTION: UPGRADE\r\n");
            req.append("SEC-WEBSOCKET-KEY: ").append(client.getRequestWebSocketKey()).append("\r\n");
            req.append("SEC-WEBSOCKET-ORIGIN: ").append(client.getRequestWebSocketOrigin()).append("\r\n");
            req.append("SEC-WEBSOCKET-PROTOCOL: ECHO\r\n");
            req.append("SEC-WEBSOCKET-VERSION: 13\r\n");
            req.append("\r\n");
            client.writeRaw(req.toString());

            client.expectUpgradeResponse();

            // Generate text frame
            String msg = "this is an echo ... cho ... ho ... o";
            client.write(new TextFrame().setPayload(msg));

            // Read frame (hopefully text frame)
            EventQueue<WebSocketFrame> frames = client.readFrames(1,30,TimeUnit.SECONDS);
            WebSocketFrame tf = frames.poll();
            Assert.assertThat("Text Frame.status code",tf.getPayloadAsUTF8(),is(msg));
        }
        finally
        {
            client.close();
        }
    }
}<|MERGE_RESOLUTION|>--- conflicted
+++ resolved
@@ -209,13 +209,8 @@
     @Test
     public void testInternalError() throws Exception
     {
-<<<<<<< HEAD
-        BlockheadClient client = new BlockheadClient(server.getServerUri());
-        try
-=======
         try (BlockheadClient client = new BlockheadClient(server.getServerUri());
              StacklessLogging stackless=new StacklessLogging(EventDriver.class))
->>>>>>> 3ea5c29e
         {
             client.connect();
             client.sendStandardRequest();
@@ -233,13 +228,6 @@
                 Assert.assertThat("Close Frame.status code",close.getStatusCode(),is(StatusCode.SERVER_ERROR));
             }
         }
-<<<<<<< HEAD
-        finally
-        {
-            client.close();
-        }
-=======
->>>>>>> 3ea5c29e
     }
 
     /**
