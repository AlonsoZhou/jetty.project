--- conflicted
+++ resolved
@@ -126,18 +126,11 @@
 
     private ClassLoader classLoader;
     private ExtensionFactory extensionFactory;
-<<<<<<< HEAD
     private BatchMode batchmode = BatchMode.AUTO;
-    private String protocolVersion;
-    private Map<String, String[]> parameterMap = new HashMap<>();
-    private WebSocketRemoteEndpoint remote;
-=======
     private RemoteEndpointFactory remoteEndpointFactory;
     private String protocolVersion;
     private Map<String, String[]> parameterMap = new HashMap<>();
     private RemoteEndpoint remote;
-    private IncomingFrames incomingHandler;
->>>>>>> 3ea5c29e
     private OutgoingFrames outgoingHandler;
     private WebSocketPolicy policy;
     private UpgradeRequest upgradeRequest;
@@ -156,13 +149,9 @@
         this.executor = connection.getExecutor();
         this.outgoingHandler = connection;
         this.connection.getIOState().addListener(this);
-<<<<<<< HEAD
         this.policy = connection.getPolicy();
 
         discoverEndpointFunctions(this.endpoint);
-=======
-        this.policy = containerScope.getPolicy();
->>>>>>> 3ea5c29e
 
         addBean(this.connection);
     }
@@ -376,11 +365,7 @@
     @Override
     public void close(CloseStatus closeStatus)
     {
-<<<<<<< HEAD
-        this.close(closeStatus.getCode(), closeStatus.getPhrase());
-=======
         close(closeStatus.getCode(),closeStatus.getPhrase());
->>>>>>> 3ea5c29e
     }
 
     @Override
@@ -428,23 +413,9 @@
     @Override
     protected void doStop() throws Exception
     {
-<<<<<<< HEAD
         if (LOG.isDebugEnabled())
             LOG.debug("stopping - {}", this);
 
-        if (getConnection() != null)
-        {
-            try
-            {
-                getConnection().close(StatusCode.SHUTDOWN, "Shutdown");
-            }
-            catch (Throwable t)
-            {
-                LOG.debug("During Connection Shutdown", t);
-            }
-=======
-        if(LOG.isDebugEnabled())
-            LOG.debug("stopping - {}",this);
         try
         {
             close(StatusCode.SHUTDOWN,"Shutdown");
@@ -452,7 +423,6 @@
         catch (Throwable t)
         {
             LOG.debug("During Connection Shutdown",t);
->>>>>>> 3ea5c29e
         }
         super.doStop();
     }
@@ -620,10 +590,6 @@
     {
         return this.upgradeResponse;
     }
-<<<<<<< HEAD
-=======
-
->>>>>>> 3ea5c29e
 
     @Override
     public WebSocketSession getWebSocketSession()
@@ -877,14 +843,11 @@
         }
     }
 
-<<<<<<< HEAD
-=======
     public WebSocketRemoteEndpoint newRemoteEndpoint(LogicalConnection connection, OutgoingFrames outgoingFrames, BatchMode batchMode)
     {
         return new WebSocketRemoteEndpoint(connection,outgoingHandler,getBatchMode());
     }
 
->>>>>>> 3ea5c29e
     /**
      * Open/Activate the session
      */
@@ -899,25 +862,15 @@
             return;
         }
 
-<<<<<<< HEAD
         try (ThreadClassLoaderScope scope = new ThreadClassLoaderScope(classLoader))
-=======
-        try(ThreadClassLoaderScope scope = new ThreadClassLoaderScope(classLoader))
->>>>>>> 3ea5c29e
         {
             // Upgrade success
             connection.getIOState().onConnected();
 
             // Connect remote
-<<<<<<< HEAD
-            remote = new WebSocketRemoteEndpoint(connection, outgoingHandler, getBatchMode());
+            remote = remoteEndpointFactory.newRemoteEndpoint(connection,outgoingHandler,getBatchMode());
             if (LOG_OPEN.isDebugEnabled())
                 LOG_OPEN.debug("[{}] {}.open() remote={}", policy.getBehavior(), this.getClass().getSimpleName(), remote);
-=======
-            remote = remoteEndpointFactory.newRemoteEndpoint(connection,outgoingHandler,getBatchMode());
-            if(LOG_OPEN.isDebugEnabled())
-                LOG_OPEN.debug("[{}] {}.open() remote={}",policy.getBehavior(),this.getClass().getSimpleName(),remote);
->>>>>>> 3ea5c29e
 
             // Open WebSocket
             if (onOpenFunction != null)
