--- conflicted
+++ resolved
@@ -59,11 +59,7 @@
 /**
  * Provides the implementation of {@link LogicalConnection} within the framework of the new {@link org.eclipse.jetty.io.Connection} framework of {@code jetty-io}.
  */
-<<<<<<< HEAD
 public abstract class AbstractWebSocketConnection extends AbstractConnection implements LogicalConnection, Connection.UpgradeTo, ConnectionStateListener, PolicyUpdate, Dumpable 
-=======
-public abstract class AbstractWebSocketConnection extends AbstractConnection implements LogicalConnection, Connection.UpgradeTo, ConnectionStateListener, Dumpable
->>>>>>> 3ea5c29e
 {
     private final AtomicBoolean closed = new AtomicBoolean();
 
