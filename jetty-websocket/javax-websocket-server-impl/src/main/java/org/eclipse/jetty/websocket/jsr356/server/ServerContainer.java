//
//  ========================================================================
//  Copyright (c) 1995-2016 Mort Bay Consulting Pty. Ltd.
//  ------------------------------------------------------------------------
//  All rights reserved. This program and the accompanying materials
//  are made available under the terms of the Eclipse Public License v1.0
//  and Apache License v2.0 which accompanies this distribution.
//
//      The Eclipse Public License is available at
//      http://www.eclipse.org/legal/epl-v10.html
//
//      The Apache License v2.0 is available at
//      http://www.opensource.org/licenses/apache2.0.php
//
//  You may elect to redistribute this code under either of these licenses.
//  ========================================================================
//

package org.eclipse.jetty.websocket.jsr356.server;

import java.util.ArrayList;
import java.util.HashSet;
import java.util.List;
import java.util.Set;
import java.util.concurrent.Executor;

import javax.websocket.DeploymentException;
import javax.websocket.Endpoint;
import javax.websocket.Session;
import javax.websocket.server.ServerEndpoint;
import javax.websocket.server.ServerEndpointConfig;

import org.eclipse.jetty.http.pathmap.UriTemplatePathSpec;
import org.eclipse.jetty.util.log.Log;
import org.eclipse.jetty.util.log.Logger;
import org.eclipse.jetty.websocket.common.WebSocketSession;
import org.eclipse.jetty.websocket.common.events.EventDriverFactory;
import org.eclipse.jetty.websocket.jsr356.ClientContainer;
import org.eclipse.jetty.websocket.jsr356.ConfiguredEndpoint;
import org.eclipse.jetty.websocket.jsr356.JsrSessionFactory;
import org.eclipse.jetty.websocket.jsr356.annotations.AnnotatedEndpointScanner;
import org.eclipse.jetty.websocket.jsr356.metadata.EndpointMetadata;
import org.eclipse.jetty.websocket.server.MappedWebSocketCreator;
import org.eclipse.jetty.websocket.server.WebSocketServerFactory;

public class ServerContainer extends ClientContainer implements javax.websocket.server.ServerContainer
{
    private static final Logger LOG = Log.getLogger(ServerContainer.class);

    private final MappedWebSocketCreator mappedCreator;
    private final WebSocketServerFactory webSocketServerFactory;
    private List<Class<?>> deferredEndpointClasses;
    private List<ServerEndpointConfig> deferredEndpointConfigs;

    public ServerContainer(MappedWebSocketCreator creator, WebSocketServerFactory factory, Executor executor)
    {
        super(factory);
        this.mappedCreator = creator;
        this.webSocketServerFactory = factory;
        EventDriverFactory eventDriverFactory = this.webSocketServerFactory.getEventDriverFactory();
        eventDriverFactory.addImplementation(new JsrServerEndpointImpl());
        eventDriverFactory.addImplementation(new JsrServerExtendsEndpointImpl());
        this.webSocketServerFactory.addSessionFactory(new JsrSessionFactory(this));
        addBean(webSocketServerFactory);
    }
<<<<<<< HEAD
    
    public ConfiguredEndpoint newClientEndpointInstance(Object endpoint, ServerEndpointConfig config, String path)
=======

    public EndpointInstance newClientEndpointInstance(Object endpoint, ServerEndpointConfig config, String path)
>>>>>>> 3ea5c29e
    {
        EndpointMetadata metadata = getClientEndpointMetadata(endpoint.getClass(),config);
        ServerEndpointConfig cec = config;
        if (config == null)
        {
            if (metadata instanceof AnnotatedServerEndpointMetadata)
            {
                cec = ((AnnotatedServerEndpointMetadata)metadata).getConfig();
            }
            else
            {
                cec = new BasicServerEndpointConfig(this,endpoint.getClass(),path);
            }
        }
        return new ConfiguredEndpoint(endpoint,cec,metadata);
    }

    @Override
    public void addEndpoint(Class<?> endpointClass) throws DeploymentException
    {
        if (isStarted() || isStarting())
        {
            ServerEndpointMetadata metadata = getServerEndpointMetadata(endpointClass,null);
            addEndpoint(metadata);
        }
        else
        {
            if (deferredEndpointClasses == null)
            {
                deferredEndpointClasses = new ArrayList<Class<?>>();
            }
            deferredEndpointClasses.add(endpointClass);
        }
    }

    private void addEndpoint(ServerEndpointMetadata metadata) throws DeploymentException
    {
        JsrCreator creator = new JsrCreator(this,metadata,webSocketServerFactory.getExtensionFactory());
        mappedCreator.addMapping(new UriTemplatePathSpec(metadata.getPath()),creator);
    }

    @Override
    public void addEndpoint(ServerEndpointConfig config) throws DeploymentException
    {
        if (isStarted() || isStarting())
        {
            if (LOG.isDebugEnabled())
            {
                LOG.debug("addEndpoint({}) path={} endpoint={}",config,config.getPath(),config.getEndpointClass());
            }
            ServerEndpointMetadata metadata = getServerEndpointMetadata(config.getEndpointClass(),config);
            addEndpoint(metadata);
        }
        else
        {
            if (deferredEndpointConfigs == null)
            {
                deferredEndpointConfigs = new ArrayList<ServerEndpointConfig>();
            }
            deferredEndpointConfigs.add(config);
        }
    }

    @Override
    protected void doStart() throws Exception
    {
        // Proceed with Normal Startup
        super.doStart();

        // Process Deferred Endpoints
        if (deferredEndpointClasses != null)
        {
            for (Class<?> endpointClass : deferredEndpointClasses)
            {
                addEndpoint(endpointClass);
            }
            deferredEndpointClasses.clear();
        }

        if (deferredEndpointConfigs != null)
        {
            for (ServerEndpointConfig config : deferredEndpointConfigs)
            {
                addEndpoint(config);
            }
            deferredEndpointConfigs.clear();
        }
    }

    public ServerEndpointMetadata getServerEndpointMetadata(final Class<?> endpoint, final ServerEndpointConfig config) throws DeploymentException
    {
        ServerEndpointMetadata metadata = null;

        ServerEndpoint anno = endpoint.getAnnotation(ServerEndpoint.class);
        if (anno != null)
        {
            // Annotated takes precedence here
            AnnotatedServerEndpointMetadata ametadata = new AnnotatedServerEndpointMetadata(this,endpoint,config);
            AnnotatedEndpointScanner<ServerEndpoint, ServerEndpointConfig> scanner = new AnnotatedEndpointScanner<>(ametadata);
            metadata = ametadata;
            scanner.scan();
        }
        else if (Endpoint.class.isAssignableFrom(endpoint))
        {
            // extends Endpoint
            @SuppressWarnings("unchecked")
            Class<? extends Endpoint> eendpoint = (Class<? extends Endpoint>)endpoint;
            metadata = new SimpleServerEndpointMetadata(eendpoint,config);
        }
        else
        {
            StringBuilder err = new StringBuilder();
            err.append("Not a recognized websocket [");
            err.append(endpoint.getName());
            err.append("] does not extend @").append(ServerEndpoint.class.getName());
            err.append(" or extend from ").append(Endpoint.class.getName());
            throw new DeploymentException("Unable to identify as valid Endpoint: " + endpoint);
        }

        return metadata;
    }

    @Override
    public long getDefaultAsyncSendTimeout()
    {
        return webSocketServerFactory.getPolicy().getAsyncWriteTimeout();
    }

    @Override
    public int getDefaultMaxBinaryMessageBufferSize()
    {
        return webSocketServerFactory.getPolicy().getMaxBinaryMessageSize();
    }

    @Override
    public long getDefaultMaxSessionIdleTimeout()
    {
        return webSocketServerFactory.getPolicy().getIdleTimeout();
    }

    @Override
    public int getDefaultMaxTextMessageBufferSize()
    {
        return webSocketServerFactory.getPolicy().getMaxTextMessageSize();
    }

    @Override
    public void setAsyncSendTimeout(long ms)
    {
        super.setAsyncSendTimeout(ms);
        webSocketServerFactory.getPolicy().setAsyncWriteTimeout(ms);
    }

    @Override
    public void setDefaultMaxBinaryMessageBufferSize(int max)
    {
        super.setDefaultMaxBinaryMessageBufferSize(max);
        // overall message limit (used in non-streaming)
        webSocketServerFactory.getPolicy().setMaxBinaryMessageSize(max);
        // incoming streaming buffer size
        webSocketServerFactory.getPolicy().setMaxBinaryMessageBufferSize(max);
    }

    @Override
    public void setDefaultMaxSessionIdleTimeout(long ms)
    {
        super.setDefaultMaxSessionIdleTimeout(ms);
        webSocketServerFactory.getPolicy().setIdleTimeout(ms);
    }

    @Override
    public void setDefaultMaxTextMessageBufferSize(int max)
    {
        super.setDefaultMaxTextMessageBufferSize(max);
        // overall message limit (used in non-streaming)
        webSocketServerFactory.getPolicy().setMaxTextMessageSize(max);
        // incoming streaming buffer size
        webSocketServerFactory.getPolicy().setMaxTextMessageBufferSize(max);
    }

    @Override
    public void onSessionClosed(WebSocketSession session)
    {
        webSocketServerFactory.onSessionClosed(session);
    }

    @Override
    public void onSessionOpened(WebSocketSession session)
    {
        webSocketServerFactory.onSessionOpened(session);
    }

    @Override
    public Set<Session> getOpenSessions()
    {
        return new HashSet<>(webSocketServerFactory.getBeans(Session.class));
    }
}<|MERGE_RESOLUTION|>--- conflicted
+++ resolved
@@ -63,13 +63,8 @@
         this.webSocketServerFactory.addSessionFactory(new JsrSessionFactory(this));
         addBean(webSocketServerFactory);
     }
-<<<<<<< HEAD
-    
+
     public ConfiguredEndpoint newClientEndpointInstance(Object endpoint, ServerEndpointConfig config, String path)
-=======
-
-    public EndpointInstance newClientEndpointInstance(Object endpoint, ServerEndpointConfig config, String path)
->>>>>>> 3ea5c29e
     {
         EndpointMetadata metadata = getClientEndpointMetadata(endpoint.getClass(),config);
         ServerEndpointConfig cec = config;
