--- conflicted
+++ resolved
@@ -132,17 +132,7 @@
         
         LOG.debug("{} onReadable", this);
 
-<<<<<<< HEAD
-        // wake up whoever is doing the fill or the flush so they can
-        // do all the filling, unwrapping ,wrapping and flushing
-        if (_appEndPoint._readInterest.isInterested())
-            _appEndPoint._readInterest.readable();
-
-        // If we are handshaking, then wake up any waiting write as well as it may have been blocked on the read
-        if (_appEndPoint._writeFlusher.isWritePending() && _appEndPoint._flushUnwrap)
-=======
         synchronized(_decryptedEndPoint)
->>>>>>> a8a3bade
         {
             // wake up whoever is doing the fill or the flush so they can
             // do all the filling, unwrapping ,wrapping and flushing
@@ -170,14 +160,7 @@
         
         super.onFillInterestedFailed(cause);
 
-<<<<<<< HEAD
-        if (_appEndPoint._readInterest.isInterested())
-            _appEndPoint._readInterest.failed(cause);
-
-        if (_appEndPoint._writeFlusher.isWritePending() && _appEndPoint._flushUnwrap)
-=======
         synchronized(_decryptedEndPoint)
->>>>>>> a8a3bade
         {
             if (_decryptedEndPoint._readInterest.isInterested())
                 _decryptedEndPoint._readInterest.failed(cause);
@@ -197,13 +180,8 @@
         return String.format("SslConnection@%x{%s,%s%s}",
                 hashCode(),
                 _sslEngine.getHandshakeStatus(),
-<<<<<<< HEAD
-                _appEndPoint._readInterest.isInterested() ? "R" : "",
-                _appEndPoint._writeFlusher.isWritePending() ? "W" : "");
-=======
                 _decryptedEndPoint._readInterest.isInterested() ? "R" : "",
                 _decryptedEndPoint._writeFlusher.isWriting() ? "W" : "");
->>>>>>> a8a3bade
     }
 
     /* ------------------------------------------------------------ */
@@ -249,7 +227,7 @@
                         _readInterest.readable();
                     }
 
-                    if (_writeFlusher.isWritePending())
+                    if (_writeFlusher.isWriting())
                         _writeFlusher.completeWrite();
                 }
             }
@@ -275,7 +253,7 @@
                         _readInterest.failed(x);
                     }
 
-                    if (_writeFlusher.isWritePending())
+                    if (_writeFlusher.isWriting())
                         _writeFlusher.failed(x);
 
                     // TODO release all buffers??? or may in onClose
@@ -749,11 +727,7 @@
         @Override
         public String toString()
         {
-<<<<<<< HEAD
-            return String.format("%s{%s%s%s}", super.toString(), _readInterest.isInterested() ? "R" : "", _writeFlusher.isWritePending() ? "W" : "", _netWriting ? "w" : "");
-=======
             return String.format("%s{%s%s%s}", super.toString(), _readInterest.isInterested() ? "R" : "", _writeFlusher.isWriting() ? "W" : "", _cannotAcceptMoreAppDataToFlush ? "w" : "");
->>>>>>> a8a3bade
         }
 
     }
